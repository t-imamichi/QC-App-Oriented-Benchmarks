--- conflicted
+++ resolved
@@ -369,23 +369,16 @@
         ###############################
         # otherwise, assume the backend_id is given only and assume it is IBM Cloud device
         else:
-<<<<<<< HEAD
-            # If you want to import `Session`, you need to import it here
-            # to avoid the collision with `azure.quantum.job.session.Session`
-            # from qiskit_ibm_runtime import Session
-            from qiskit_ibm_runtime import Batch
-=======
             # need to import `Session` here to avoid the collision with
             # `azure.quantum.job.session.Session`
->>>>>>> 84e9130e
-            
+
             from qiskit_ibm_runtime import (
                 QiskitRuntimeService,
                 SamplerOptions,
                 SamplerV2,
-                Session
-                )
-            
+                Batch,
+            )
+
             if not use_ibm_quantum_platform:
                 channel = "ibm_cloud"
                 instance = None
