# (C) Quantum Economic Development Consortium (QED-C) 2021.
# Technical Advisory Committee on Standards and Benchmarks (TAC)
#
# Licensed under the Apache License, Version 2.0 (the "License");
# you may not use this file except in compliance with the License.
# You may obtain a copy of the License at
#
#     http:#www.apache.org/licenses/LICENSE-2.0
#
# Unless required by applicable law or agreed to in writing, software
# distributed under the License is distributed on an "AS IS" BASIS,
# WITHOUT WARRANTIES OR CONDITIONS OF ANY KIND, either express or implied.
# See the License for the specific language governing permissions and
# limitations under the License.
#
###########################
# Execute Module - Qiskit
#
# This module provides a way to submit a series of circuits to be executed in a batch.
# When the batch is executed, each circuit is launched as a 'job' to be executed on the target system.
# Upon completion, the results from each job are processed in a custom 'result handler' function 
# in order to calculate metrics such as fidelity. Relevant benchmark metrics are stored for each circuit
# execution, so they can be aggregated and presented to the user.
#

import time
import copy
import metrics
import importlib
from collections import Counter

from qiskit import execute, Aer, transpile
from qiskit import IBMQ
from qiskit.providers.jobstatus import JobStatus

# Noise
from qiskit.providers.aer.noise import NoiseModel, ReadoutError
from qiskit.providers.aer.noise import depolarizing_error, reset_error

# Use Aer qasm_simulator by default
backend = Aer.get_backend("qasm_simulator")  

# Execution options, passed to transpile method
backend_exec_options = None

<<<<<<< HEAD
=======
#####################
# DEFAULT NOISE MODEL 

>>>>>>> 804cb777
# default noise model, can be overridden using set_noise_model
def default_noise_model():

    noise = NoiseModel()
    # Add depolarizing error to all single qubit gates with error rate 0.3%
    #                    and to all two qubit gates with error rate 3.0%
    depol_one_qb_error = 0.003
    depol_two_qb_error = 0.03
    noise.add_all_qubit_quantum_error(depolarizing_error(depol_one_qb_error, 1), ['rx', 'ry', 'rz'])
    noise.add_all_qubit_quantum_error(depolarizing_error(depol_two_qb_error, 2), ['cx'])

    # Add amplitude damping error to all single qubit gates with error rate 0.0%
    #                         and to all two qubit gates with error rate 0.0%
    amp_damp_one_qb_error = 0.0
    amp_damp_two_qb_error = 0.0
    noise.add_all_qubit_quantum_error(depolarizing_error(amp_damp_one_qb_error, 1), ['rx', 'ry', 'rz'])
    noise.add_all_qubit_quantum_error(depolarizing_error(amp_damp_two_qb_error, 2), ['cx'])

    # Add reset noise to all single qubit resets
    reset_to_zero_error = 0.005
    reset_to_one_error = 0.005
    noise.add_all_qubit_quantum_error(reset_error(reset_to_zero_error, reset_to_one_error),["reset"])

    # Add readout error
    p0given1_error = 0.000
    p1given0_error = 0.000
    error_meas = ReadoutError([[1 - p1given0_error, p1given0_error], [p0given1_error, 1 - p0given1_error]])
    noise.add_all_qubit_readout_error(error_meas)
    
    return noise

noise = default_noise_model()

##########################
# JOB MANAGEMENT VARIABLES 

# Add readout error
p0given1_error = 0.000
p1given0_error = 0.000
error_meas = ReadoutError([[1 - p1given0_error, p1given0_error], [p0given1_error, 1 - p0given1_error]])
noise.add_all_qubit_readout_error(error_meas)

# Create array of batched circuits and a dict of active circuits
batched_circuits = []
active_circuits = {}

# maximum number of active jobs
max_jobs_active = 5;

# Configure a handler for processing circuits on completion
# user-supplied result handler
result_handler = None

# job mode: False = wait, True = submit multiple jobs
job_mode = False

# Print progress of execution
verbose = False;

# Print additional time metrics for each stage of execution
verbose_time = False;

# Option to perform explicit transpile to collect depth metrics
do_transpile_metrics = True

# Selection of basis gate set for transpilation
# Note: selector 1 is a hardware agnostic gate set
basis_selector = 1
basis_gates_array = [
    [],
    ['rx', 'ry', 'rz', 'cx'],       # a common basis set, default
    ['cx', 'rz', 'sx', 'x'],        # IBM default basis set
    ['rx', 'ry', 'rxx'],            # IonQ default basis set
    ['h', 'p', 'cx'],               # another common basis set
    ['u', 'cx']                     # general unitaries basis gates
]

######################################################################
# INITIALIZATION METHODS

# Initialize the execution module, with a custom result handler
def init_execution(handler):
    global batched_circuits, result_handler
    batched_circuits.clear()
    active_circuits.clear()
    result_handler = handler

# Set the backend for execution
def set_execution_target(backend_id='qasm_simulator',
                provider_module_name=None, provider_name=None, provider_backend=None,
                hub=None, group=None, project=None, exec_options=None):
    """
    Used to run jobs on a real hardware
    :param backend_id:  device name. List of available devices depends on the provider
    :param group: used to load IBMQ accounts.
    :param project: used to load IBMQ accounts.
    :param provider_module_name: If using a provider other than IBMQ, the string of the module that contains the
    Provider class.  For example, for honeywell, this would be 'qiskit.providers.honeywell'
    :param provider_name:  If using a provider other than IBMQ, the name of the provider class.
    For example, for Honeywell, this would be 'Honeywell'.
    :provider_backend: a custom backend object created and passed in, use backend_id as identifier
    example usage.

    set_execution_target(backend_id='honeywell_device_1', provider_module_name='qiskit.providers.honeywell',
                        provider_name='Honeywell')
    """
    global backend
    authentication_error_msg = "No credentials for {0} backend found.  Using the simulator instead."
    
    # if a custom provider backend is given, use it ...
    if provider_backend != None:
        backend = provider_backend
    
    # handle QASM simulator specially
    elif backend_id == 'qasm_simulator':
        backend = Aer.get_backend("qasm_simulator") 
        
    # otherwise use the given backend_id to find the backend
    else:
        if provider_module_name and provider_name:
            # if provider_module and provider_name is provided, assume a custom provider
            provider = getattr(importlib.import_module(provider_module_name), provider_name)
            try:
                # not all custom providers have the .stored_account() method
                provider.load_account()
                backend = provider.get_backend(backend_id)
            except:
                print(authentication_error_msg.format(provider_name))
        else:
            # otherwise, assume IBMQ
            if IBMQ.stored_account():
                # load a stored account
                IBMQ.load_account()
                
                # then create backend from selected provider
                provider = IBMQ.get_provider(hub=hub, group=group, project=project)
                backend = provider.get_backend(backend_id)
            else:
                print(authentication_error_msg.format("IBMQ"))

    # create an informative device name
    device_name = backend_id
    metrics.set_plot_subtitle(f"Device = {device_name}")
    #metrics.set_properties( { "api":"qiskit", "backend_id":backend_id } )
    
    # save execute options with backend
    global backend_exec_options
    backend_exec_options = exec_options


def set_noise_model(noise_model = None):
    """
    See reference on NoiseModel here https://qiskit.org/documentation/stubs/qiskit.providers.aer.noise.NoiseModel.html

    Need to pass in a qiskit noise model object, i.e. for amplitude_damping_error:
    ```
        from qiskit.providers.aer.noise import amplitude_damping_error

        noise = NoiseModel()

        one_qb_error = 0.005
        noise.add_all_qubit_quantum_error(amplitude_damping_error(one_qb_error), ['u1', 'u2', 'u3'])

        two_qb_error = 0.05
        noise.add_all_qubit_quantum_error(amplitude_damping_error(two_qb_error).tensor(amplitude_damping_error(two_qb_error)), ['cx'])

        set_noise_model(noise_model=noise)
    ```

    Can also be used to remove noisy simulation by setting `noise_model = None`:
    ```
        set_noise_model()
    ```
    """
    
    global noise
    noise = noise_model

######################################################################
# CIRCUIT EXECUTION METHODS

# Submit circuit for execution
# Execute immediately if possible or put into the list of batched circuits
def submit_circuit(qc, group_id, circuit_id, shots=100):

    # create circuit object with submission time and circuit info
    circuit = { "qc": qc, "group": str(group_id), "circuit": str(circuit_id),
            "submit_time": time.time(), "shots": shots }
            
    if verbose:
        print(f'... submit circuit - group={circuit["group"]} id={circuit["circuit"]} shots={circuit["shots"]}')
    
    # immediately post the circuit for execution if active jobs < max
    if len(active_circuits) < max_jobs_active:
        execute_circuit(circuit)
    
    # or just add it to the batch list for execution after others complete
    else:
        batched_circuits.append(circuit)
        if verbose:
            print("  ... added circuit to batch")

# Launch execution of one job (circuit)
def execute_circuit(circuit):

    active_circuit = copy.copy(circuit)
    active_circuit["launch_time"] = time.time()
    active_circuit["pollcount"] = 0 
    
    shots = circuit["shots"]
    
    qc = circuit["qc"]
    
    # do the decompose before obtaining circuit metrics so we expand subcircuits to 2 levels
    # Comment this out here; ideally we'd generalize it here, but it is intended only to 
    # 'flatten out' circuits with subcircuits; we do it in the benchmark code for now so
    # it only affects circuits with subcircuits (e.g. QFT, AE ...)
    # qc = qc.decompose()
    # qc = qc.decompose()
    
    # obtain initial circuit size metrics
    qc_depth = qc.depth()
    qc_size = qc.size()
    qc_count_ops = qc.count_ops()
    qc_xi = 0

    # iterate over the ordereddict to determine xi (ratio of 2 qubit gates to one qubit gates)
    n1q = 0; n2q = 0
    if qc_count_ops != None:
        for key, value in qc_count_ops.items():
            if key == "measure": continue
            if key == "barrier": continue
            if key.startswith("c") or key.startswith("mc"):
                n2q += value
            else:
                n1q += value
        qc_xi = n2q / (n1q + n2q)

        # default the transpiled metrics to the same, in case exec fails
    qc_tr_depth = qc_depth
    qc_tr_size = qc_size
    qc_tr_count_ops = qc_count_ops
    qc_tr_xi = 0; 
    #print(f"... before tp: {qc_depth} {qc_size} {qc_count_ops}")
    
    try:    
        # transpile the circuit to obtain size metrics
        if do_transpile_metrics:
        
            #print("*** Before transpile ...")
            #print(circuit["qc"])
            st = time.time()
            
            # use either the backend or one of the basis gate sets
            if basis_selector == 0:
                qc = transpile(circuit["qc"], backend)
            else:
                basis_gates = basis_gates_array[basis_selector]
                qc = transpile(circuit["qc"], basis_gates=basis_gates)
            
            if verbose_time:
                print(f"*** normalization qiskit.transpile() time = {time.time() - st}")
            #print(qc)
                
            qc_tr_depth = qc.depth()
            qc_tr_size = qc.size()
            qc_tr_count_ops = qc.count_ops()
            #print(f"*** after transpile: {qc_tr_depth} {qc_tr_size} {qc_tr_count_ops}")
            
            # iterate over the ordereddict to determine xi (ratio of 2 qubit gates to one qubit gates)
            n1q = 0; n2q = 0
            if qc_tr_count_ops != None:
                for key, value in qc_tr_count_ops.items():
                    if key == "measure": continue
                    if key == "barrier": continue
                    if key.startswith("c"): n2q += value
                    else: n1q += value
                qc_tr_xi = n2q / (n1q + n2q)    
            #print(f"... qc_tr_xi = {qc_tr_xi} {n1q} {n2q}")
        
        # use noise model from execution options if given for simulator
        this_noise = noise
        if backend_exec_options != None and "noise_model" in backend_exec_options:
            this_noise = backend_exec_options["noise_model"]
            #print(f"... using custom noise model: {this_noise}")
            
        # Initiate execution (with noise if specified and this is a simulator backend)
<<<<<<< HEAD
        if noise is not None and backend.name().endswith("qasm_simulator"):
            job = execute(circuit["qc"], backend, shots=shots,
                    noise_model=noise, basis_gates=noise.basis_gates)
        else: 
            # use execution options if set with backend
            if backend_exec_options != None:
                        
                optimization_level = 1
                if "optimization_level" in backend_exec_options: 
                    optimization_level = backend_exec_options["optimization_level"]
                
                layout_method = None
                if "layout_method" in backend_exec_options: 
                    layout_method = backend_exec_options["layout_method"]
                
                routing_method = None
                if "routing_method" in backend_exec_options: 
                    routing_method = backend_exec_options["routing_method"]
                
                #job = execute(circuit["qc"], backend, shots=shots,
                
                # the 'execute' method is not in favor, use transpile + run instead (per IBM)
                trans_qc = transpile(circuit["qc"], backend, 
                    optimization_level=optimization_level,
                    layout_method=layout_method,
                    routing_method=routing_method)
                
                # apply transformer pass if provided
                if "transformer" in backend_exec_options: 
                    trans_qc2 = backend_exec_options["transformer"](trans_qc, backend)
                    trans_qc = trans_qc2
                    #print("... applying transformer!")
                    
                job = backend.run(trans_qc, shots=shots)
                
            else:
                job = execute(circuit["qc"], backend, shots=shots)
            
            # there appears to be no reason to do transpile, as it is done automatically
=======
        if this_noise is not None and backend.name().endswith("qasm_simulator"):
            #print("... performing simulation")
            
            simulation_circuits = circuit["qc"]
            
            # use execution options if set for simulator
            if backend_exec_options != None:
            
                # apply transformer pass if provided
                if "transformer" in backend_exec_options:
                    #print("... applying transformer to sim!")
                    st = time.time()
                    trans_qc = transpile(circuit["qc"], backend)
                    simulation_circuits = backend_exec_options["transformer"](trans_qc, backend=backend)
                    
                    # if transformer results in multiple circuits, divide shot count
                    # results will be accumulated in job_complete
                    # NOTE: this will need to set a flag to distinguish from multiple circuit execution 
                    if len(simulation_circuits) > 1:
                        shots = int(shots / len(simulation_circuits))
                    
                    if verbose_time:
                        print(f"  *** transformer() time = {time.time() - st}")
       
            # for noisy simulator, use execute() which works; it is unclear from docs
            # whether noise_model should be passed to transpile() or run() 
            st = time.time()
            job = execute(simulation_circuits, backend, shots=shots,
                noise_model=this_noise, basis_gates=this_noise.basis_gates)
                
            if verbose_time:
                    print(f"  *** qiskit.execute() time = {time.time() - st}")
                
        # Initiate excution for all other backends and noiseless simulator
        else:
            #print(f"... executing on backend: {backend.name()}")
            
            # use execution options if set for backend
            if backend_exec_options != None:
                        
                optimization_level = 1
                if "optimization_level" in backend_exec_options: 
                    optimization_level = backend_exec_options["optimization_level"]
                
                layout_method = None
                if "layout_method" in backend_exec_options: 
                    layout_method = backend_exec_options["layout_method"]
                
                routing_method = None
                if "routing_method" in backend_exec_options: 
                    routing_method = backend_exec_options["routing_method"]
                
                #job = execute(circuit["qc"], backend, shots=shots,
                
                # the 'execute' method includes transpile, use transpile + run instead (to enable time metrics)
                st = time.time()
                trans_qc = transpile(circuit["qc"], backend, 
                    optimization_level=optimization_level,
                    layout_method=layout_method,
                    routing_method=routing_method)
                    
                if verbose_time:
                    print(f"  *** qiskit.transpile() time = {time.time() - st}")
                
                # apply transformer pass if provided
                if "transformer" in backend_exec_options:
                    st = time.time()
                    #print("... applying transformer!")
                    trans_qc2 = backend_exec_options["transformer"](trans_qc, backend)
                    trans_qc = trans_qc2
                
                    # if transformer results in multiple circuits, divide shot count
                    # results will be accumulated in job_complete
                    # NOTE: this will need to set a flag to distinguish from multiple circuit execution 
                    if len(trans_qc) > 1:
                        shots = int(shots / len(trans_qc))
                    
                    if verbose_time:
                        print(f"  *** transformer() time = {time.time() - st}")
                
                st = time.time()                
                job = backend.run(trans_qc, shots=shots)
                
                if verbose_time:
                    print(f"  *** qiskit.run() time = {time.time() - st}")
                    
            # execute with no options set
            else:
                st = time.time()
                job = execute(circuit["qc"], backend, shots=shots)
                
                if verbose_time:
                    print(f"  *** qiskit.execute() time = {time.time() - st}")
                
            # there appears to be no reason to do transpile, as it is done automatically
            # DEVNOTE: this prevents us from measuring transpile time
            # If we use this method, we'd need to validate on all backends again, so leave for now
>>>>>>> 804cb777
            #qc = transpile(circuit["qc"], backend)
            #job = execute(qc, backend, shots=shots)
            
    except Exception as e:
        print(f'ERROR: Failed to execute circuit {active_circuit["group"]} {active_circuit["circuit"]}')
        print(f"... exception = {e}")
        return
    
    # print("Job status is ", job.status() )
    
    # put job into the active circuits with circuit info
    active_circuits[job] = active_circuit
    # print("... active_circuit = ", str(active_circuit))

    # store circuit dimensional metrics
    metrics.store_metric(active_circuit["group"], active_circuit["circuit"], 'depth', qc_depth)
    metrics.store_metric(active_circuit["group"], active_circuit["circuit"], 'size', qc_size)
    metrics.store_metric(active_circuit["group"], active_circuit["circuit"], 'xi', qc_xi)

    metrics.store_metric(active_circuit["group"], active_circuit["circuit"], 'tr_depth', qc_tr_depth)
    metrics.store_metric(active_circuit["group"], active_circuit["circuit"], 'tr_size', qc_tr_size)
    metrics.store_metric(active_circuit["group"], active_circuit["circuit"], 'tr_xi', qc_tr_xi)
    
    # return, so caller can do other things while waiting for jobs to complete

    # deprecated code ...
    '''
    # wait until job is complete
    job_wait_for_completion(job)

    ##############
    # Here we complete the job immediately 
    job_complete(job)
    '''
    if verbose:
        print(f"... executing job {job.job_id()}")

# Process a completed job
def job_complete(job):
    active_circuit = active_circuits[job]
    
    if verbose:
        print(f'\n... job complete - group={active_circuit["group"]} id={active_circuit["circuit"]} shots={active_circuit["shots"]}')
    
    # compute elapsed time for circuit; assume exec is same, unless obtained from result
    elapsed_time = time.time() - active_circuit["launch_time"]
    
    # report exec time as 0 unless valid measure returned
    exec_time = 0.0

    # get job result (DEVNOTE: this might be different for diff targets)
    result = None
        
    if job.status() == JobStatus.DONE:
        result = job.result()
        # print("... result = ", str(result))
        
        # get breakdown of execution time, if method exists 
        # this attribute not available for some providers;
        if "time_per_step" in dir(job) and callable(job.time_per_step):
            time_per_step = job.time_per_step()
            exec_creating_time = (time_per_step["VALIDATING"] - time_per_step["CREATING"]).total_seconds()
            exec_validating_time = (time_per_step["QUEUED"] - time_per_step["VALIDATING"]).total_seconds()
            exec_queued_time = (time_per_step["RUNNING"] - time_per_step["QUEUED"]).total_seconds()
            exec_running_time = (time_per_step["COMPLETED"] - time_per_step["RUNNING"]).total_seconds()
            
            metrics.store_metric(active_circuit["group"], active_circuit["circuit"], 'exec_creating_time', exec_creating_time)
            metrics.store_metric(active_circuit["group"], active_circuit["circuit"], 'exec_validating_time', exec_validating_time)
            metrics.store_metric(active_circuit["group"], active_circuit["circuit"], 'exec_queued_time', exec_queued_time)
            metrics.store_metric(active_circuit["group"], active_circuit["circuit"], 'exec_running_time', exec_running_time)
            
        else: 
            time_per_step = {}
            exec_creating_time = 0
            exec_validating_time = 0
            exec_queued_time = 0
            exec_running_time = 0
        
        #print("... time_per_step = ", str(time_per_step))
        if verbose:
            print(f"... exec times, creating = {exec_creating_time}, validating = {exec_validating_time}, queued = {exec_queued_time}, running = {exec_running_time}")        

        # counts = result.get_counts(qc)
        # print("Total counts are:", counts)
        
        # obtain timing info from the results object
        result_obj = result.to_dict()
        results_obj = result.to_dict()['results'][0]
        #print(f"result_obj = {result_obj}")
        #print(f"results_obj = {results_obj}")
        #print(f'shots = {results_obj["shots"]}')
        
        # get the actual shots and convert to int if it is a string
        actual_shots = 0
        for experiment in result_obj["results"]:
            actual_shots += experiment["shots"]
            
        if type(actual_shots) is str:
            actual_shots = int(actual_shots)
        
        if actual_shots != active_circuit["shots"]:
            print(f'WARNING: requested shots not equal to actual shots: {active_circuit["shots"]} != {actual_shots} ')
        
        if "time_taken" in result_obj:
            exec_time = result_obj["time_taken"]
        
        elif "time_taken" in results_obj:
            exec_time = results_obj["time_taken"]
    
    # remove from list of active circuits
    del active_circuits[job]

    metrics.store_metric(active_circuit["group"], active_circuit["circuit"], 'elapsed_time', elapsed_time)
    metrics.store_metric(active_circuit["group"], active_circuit["circuit"], 'exec_time', exec_time)

    # If a result handler has been established, invoke it here with result object
    if result != None and result_handler:
    
        # The following computes the counts by summing them up, allowing for the case where
        # <result> contains results from multiple circuits
        # DEVNOTE: This will need to change; currently the only case where we have multiple result counts
        # is when using randomly_compile; later, there will be other cases
        if type(result.get_counts()) == list:
            total_counts = dict()
            for count in result.get_counts():
                total_counts = dict(Counter(total_counts) + Counter(count))
                
            # make a copy of the result object so we can return a modified version
            orig_result = result
            result = copy.copy(result) 

            # replace the results array with an array containing only the first results object
            # then populate other required fields
            results = copy.copy(result.results[0])
            results.header.name = active_circuit["qc"].name     # needed to identify the original circuit
            results.shots = actual_shots
            results.data.counts = total_counts
            result.results = [ results ]
            
        try:
            result_handler(active_circuit["qc"],
                            result,
                            active_circuit["group"],
                            active_circuit["circuit"],
                            active_circuit["shots"]
                            )
                        
        except Exception as e:
            print(f'ERROR: failed to execute result_handler for circuit {active_circuit["group"]} {active_circuit["circuit"]}')
            print(f"... exception = {e}")


# Process a job, whose status cannot be obtained
def job_status_failed(job):
    active_circuit = active_circuits[job]
    
    if verbose:
        print(f'\n... job status failed - group={active_circuit["group"]} id={active_circuit["circuit"]} shots={active_circuit["shots"]}')
    
    # compute elapsed time for circuit; assume exec is same, unless obtained from result
    elapsed_time = time.time() - active_circuit["launch_time"]
    
    # report exec time as 0 unless valid measure returned
    exec_time = 0.0
           
    # remove from list of active circuits
    del active_circuits[job]

    metrics.store_metric(active_circuit["group"], active_circuit["circuit"], 'elapsed_time', elapsed_time)
    metrics.store_metric(active_circuit["group"], active_circuit["circuit"], 'exec_time', exec_time)

        
######################################################################
# JOB MANAGEMENT METHODS

# Job management involves coordinating the batching, queueing,
# and completion processing of circuits that are submitted for execution. 

# Throttle the execution of active and batched jobs.
# Wait for active jobs to complete.  As each job completes,
# check if there are any batched circuits waiting to be executed.
# If so, execute them, removing them from the batch.
# Execute the user-supplied completion handler to allow user to 
# check if a group of circuits has been completed and report on results.
# Then, if there are no more circuits remaining in batch, exit,
# otherwise continue to wait for additional active circuits to complete.

def throttle_execution(completion_handler=metrics.finalize_group):

    #if verbose:
        #print(f"... throttling execution, active={len(active_circuits)}, batched={len(batched_circuits)}")

    # check and sleep if not complete
    done = False
    pollcount = 0
    while not done:
    
        # check if any jobs complete
        check_jobs(completion_handler)

        # return only when all jobs complete
        if len(batched_circuits) < 1:
            break
            
        # delay a bit, increasing the delay periodically 
        sleeptime = 0.25
        if pollcount > 6: sleeptime = 0.5
        if pollcount > 60: sleeptime = 1.0
        time.sleep(sleeptime)
        
        pollcount += 1
    
    if verbose:
        if pollcount > 0: print("") 
        #print(f"... throttling execution(2), active={len(active_circuits)}, batched={len(batched_circuits)}")

# Wait for all active and batched circuits to complete.
# Execute the user-supplied completion handler to allow user to 
# check if a group of circuits has been completed and report on results.
# Return when there are no more active circuits.
# This is used as a way to complete all groups of circuits and report results.

def finalize_execution(completion_handler=metrics.finalize_group):

    #if verbose:
        #print("... finalize_execution")

    # check and sleep if not complete
    done = False
    pollcount = 0
    while not done:
    
        # check if any jobs complete
        check_jobs(completion_handler)

        # return only when all jobs complete
        if len(active_circuits) < 1:
            break
            
        # delay a bit, increasing the delay periodically 
        sleeptime = 0.25
        if pollcount > 6: sleeptime = 0.5
        if pollcount > 60: sleeptime = 1.0
        time.sleep(sleeptime)
        
        pollcount += 1
    
    if verbose:
        if pollcount > 0: print("")
    
    # indicate we are done collecting metrics (called once at end of app)
    metrics.end_metrics()
    
    
# Check if any active jobs are complete - process if so
# Before returning, launch any batched jobs that will keep active circuits < max
# When any job completes, aggregate and report group metrics if all circuits in group are done
# then return, don't sleep

def check_jobs(completion_handler=None):
    
    for job, circuit in active_circuits.items():

        try:
            status = job.status()
            #print("Job status is ", status)
            
        except Exception as e:
            print(f'ERROR: Unable to retrieve job status for circuit {circuit["group"]} {circuit["circuit"]}')
            print(f"... job = {job.job_id()}  exception = {e}")
            
            # finish the job by removing from active list
            job_status_failed(job)
            
            break

        circuit["pollcount"] += 1
        
        # if job not complete, provide comfort ...
        if status == JobStatus.QUEUED:
            if verbose:
                if circuit["pollcount"] < 32 or (circuit["pollcount"] % 15 == 0):
                    print('.', end='')
            continue

        elif status == JobStatus.INITIALIZING:
            if verbose: print('i', end='')
            continue

        elif status == JobStatus.VALIDATING:
            if verbose: print('v', end='')
            continue

        elif status == JobStatus.RUNNING:
            if verbose: print('r', end='')
            continue

        # when complete, canceled, or failed, process the job
        if status == JobStatus.CANCELLED:
            print(f"... circuit execution cancelled.")

        if status == JobStatus.ERROR:
            print(f"... circuit execution failed.")
            if hasattr(job, "error_message"):
                print(f"    job = {job.job_id()}  {job.error_message()}")

        if status == JobStatus.DONE or status == JobStatus.CANCELLED or status == JobStatus.ERROR:
            #if verbose: print("Job status is ", job.status() )
            
            active_circuit = active_circuits[job]
            group = active_circuit["group"]
            
            # process the job and its result data
            job_complete(job)
            
            # call completion handler with the group id
            if completion_handler != None:
                completion_handler(group)
                
            break

    # if not at maximum jobs and there are jobs in batch, then execute another
    if len(active_circuits) < max_jobs_active and len(batched_circuits) > 0:

        # pop the first circuit in the batch and launch execution
        circuit = batched_circuits.pop(0)
        if verbose:
            print(f'... pop and submit circuit - group={circuit["group"]} id={circuit["circuit"]} shots={circuit["shots"]}')
            
        execute_circuit(circuit)  
        

# Test circuit execution
def test_execution():
    pass


########################################
# DEPRECATED METHODS

# these methods are retained for reference and in case needed later

# Wait for active and batched circuits to complete
# This is used as a way to complete a group of circuits and report
# results before continuing to create more circuits.
# Deprecated: maintained for compatibility until all circuits are modified
# to use throttle_execution(0 and finalize_execution()

def execute_circuits():

    # deprecated code ...
    '''
    for batched_circuit in batched_circuits:
        execute_circuit(batched_circuit)
    batched_circuits.clear()
    '''
    
    # wait for all jobs to complete
    wait_for_completion()


# Wait for all active and batched jobs to complete
# deprecated version, with no completion handler

def wait_for_completion():

    if verbose:
        print("... waiting for completion")

    # check and sleep if not complete
    done = False
    pollcount = 0
    while not done:
    
        # check if any jobs complete
        check_jobs()

        # return only when all jobs complete
        if len(active_circuits) < 1:
            break
            
        # delay a bit, increasing the delay periodically 
        sleeptime = 0.25
        if pollcount > 6: sleeptime = 0.5
        if pollcount > 60: sleeptime = 1.0
        time.sleep(sleeptime)
        
        pollcount += 1
    
    if verbose:
        if pollcount > 0: print("")


# Wait for a single job to complete, return when done
# (replaced by wait_for_completion, which handle multiple jobs)

def job_wait_for_completion(job):
        
    done=False
    pollcount = 0
    while not done:
        status = job.status()
        #print("Job status is ", status)
        
        if status == JobStatus.DONE:
            break
            
        if status == JobStatus.CANCELLED:
            break
            
        if status == JobStatus.ERROR:
            break
        
        if status == JobStatus.QUEUED:
            if verbose:
                if pollcount < 44 or (pollcount % 15 == 0):
                    print('.', end='')
        
        elif status == JobStatus.INITIALIZING:
            if verbose: print('i', end='')
            
        elif status == JobStatus.VALIDATING:
            if verbose: print('v', end='')
            
        elif status == JobStatus.RUNNING:
            if verbose: print('r', end='')
            
        pollcount += 1
        
        # delay a bit, increasing the delay periodically 
        sleeptime = 0.25
        if pollcount > 8: sleeptime = 0.5
        if pollcount > 100: sleeptime = 1.0
        time.sleep(sleeptime)

    if pollcount > 0:
        if verbose: print("")

    #if verbose: print("Job status is ", job.status() )
    
    if job.status() == JobStatus.CANCELLED:
        print(f"\n... circuit execution cancelled.")
            
    if job.status() == JobStatus.ERROR:
        print(f"\n... circuit execution failed.")


<|MERGE_RESOLUTION|>--- conflicted
+++ resolved
@@ -43,12 +43,9 @@
 # Execution options, passed to transpile method
 backend_exec_options = None
 
-<<<<<<< HEAD
-=======
 #####################
 # DEFAULT NOISE MODEL 
 
->>>>>>> 804cb777
 # default noise model, can be overridden using set_noise_model
 def default_noise_model():
 
@@ -84,12 +81,6 @@
 
 ##########################
 # JOB MANAGEMENT VARIABLES 
-
-# Add readout error
-p0given1_error = 0.000
-p1given0_error = 0.000
-error_meas = ReadoutError([[1 - p1given0_error, p1given0_error], [p0given1_error, 1 - p0given1_error]])
-noise.add_all_qubit_readout_error(error_meas)
 
 # Create array of batched circuits and a dict of active circuits
 batched_circuits = []
@@ -336,47 +327,6 @@
             #print(f"... using custom noise model: {this_noise}")
             
         # Initiate execution (with noise if specified and this is a simulator backend)
-<<<<<<< HEAD
-        if noise is not None and backend.name().endswith("qasm_simulator"):
-            job = execute(circuit["qc"], backend, shots=shots,
-                    noise_model=noise, basis_gates=noise.basis_gates)
-        else: 
-            # use execution options if set with backend
-            if backend_exec_options != None:
-                        
-                optimization_level = 1
-                if "optimization_level" in backend_exec_options: 
-                    optimization_level = backend_exec_options["optimization_level"]
-                
-                layout_method = None
-                if "layout_method" in backend_exec_options: 
-                    layout_method = backend_exec_options["layout_method"]
-                
-                routing_method = None
-                if "routing_method" in backend_exec_options: 
-                    routing_method = backend_exec_options["routing_method"]
-                
-                #job = execute(circuit["qc"], backend, shots=shots,
-                
-                # the 'execute' method is not in favor, use transpile + run instead (per IBM)
-                trans_qc = transpile(circuit["qc"], backend, 
-                    optimization_level=optimization_level,
-                    layout_method=layout_method,
-                    routing_method=routing_method)
-                
-                # apply transformer pass if provided
-                if "transformer" in backend_exec_options: 
-                    trans_qc2 = backend_exec_options["transformer"](trans_qc, backend)
-                    trans_qc = trans_qc2
-                    #print("... applying transformer!")
-                    
-                job = backend.run(trans_qc, shots=shots)
-                
-            else:
-                job = execute(circuit["qc"], backend, shots=shots)
-            
-            # there appears to be no reason to do transpile, as it is done automatically
-=======
         if this_noise is not None and backend.name().endswith("qasm_simulator"):
             #print("... performing simulation")
             
@@ -474,7 +424,6 @@
             # there appears to be no reason to do transpile, as it is done automatically
             # DEVNOTE: this prevents us from measuring transpile time
             # If we use this method, we'd need to validate on all backends again, so leave for now
->>>>>>> 804cb777
             #qc = transpile(circuit["qc"], backend)
             #job = execute(qc, backend, shots=shots)
             
